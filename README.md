# ReadAlong-Studio

[![codecov](https://codecov.io/gh/ReadAlongs/Studio/branch/master/graph/badge.svg)](https://codecov.io/gh/ReadAlongs/Studio)
[![Build Status](https://travis-ci.com/ReadAlongs/Studio.svg?branch=master)](https://travis-ci.com/ReadAlongs/Studio)
[![PyPI package](https://img.shields.io/pypi/v/readalongs.svg)](https://pypi.org/project/readalongs/)
[![GitHub license](https://img.shields.io/github/license/ReadAlongs/Studio)](https://github.com/ReadAlongs/Studio/blob/master/LICENSE)
[![standard-readme compliant](https://img.shields.io/badge/readme%20style-standard-brightgreen.svg?style=flat-square)](https://github.com/ReadAlongs/Studio)

:warning: :construction: This repo is currently **under construction** and is not stable. :construction: :warning:

> Audiobook alignment for Indigenous languages!

This library is an end-to-end audio/text aligner. It is meant to be used together with the [ReadAlong-Web-Component](https://github.com/roedoejet/ReadAlong-Web-Component) to interactively visualize the alignment.

## Table of Contents

- [ReadAlong-Studio](#readalong-studio)
  - [Table of Contents](#table-of-contents)
  - [Background](#background)
  - [Install](#install)
  - [Usage](#usage)
    - [CLI](#cli)
    - [Studio](#studio)
    - [Docker](#docker)
  - [Maintainers](#maintainers)
  - [Contributing](#contributing)
    - [Contributors](#contributors)
  - [License](#license)

Note: additional draft documentation is available [here](https://github.com/finguist/ReadAlong-Studio-Documentation/blob/main/prepare.md)

## Background

The concept is a web application with a series of stages of
processing, which ultimately leads to a time-aligned audiobook -
i.e. a package of:

- SMIL file describing time alignments
- TEI file describing text
- Audio file (WAV or MP3)

Which can be loaded using the read-along [web component](https://github.com/roedoejet/ReadAlong-Web-Component). See also [Studio Output Realizations](docs/outputs.rst).

Optionally a book can be generated as a standalone HTML page or
as an ePub file.

1. (optional) Pre-segment inputs, consisting of:
   - Single audio file
   - Text with page markings (assume paragraph breaks = pages)
2. Input pages: each page consists of
   - Image file
   - Audio file
   - Text
3. Run alignment
4. View output and download components

## Install

<<<<<<< HEAD
The ~~best thing~~ to do is install with pip: `pip install readalongs`.

~~Otherwise~~ Yes, for development version (e.g. if you want to use `readalongs g2p` or `readalongs tokenize` functionalities), clone the repo and pip install it locally.
=======
To install the latest version published to PyPI, you can run a standard pip
installation: `pip install readalongs`.

To install the current development version, clone the repo and pip install it
locally:
>>>>>>> 954d44a9

```sh
$ git clone https://github.com/ReadAlongs/Studio.git
$ cd Studio
$ pip3 install -e .
```

If you don't already have it, you will also need [FFmpeg](https://ffmpeg.org/).

- Windows: [FFmpeg builds for Windows](https://ffmpeg.zeranoe.com/builds/) ([helpful instructions](https://windowsloop.com/install-ffmpeg-windows-10/))
- Mac: `brew install ffmpeg`
- Linux: `<your package manager> install ffmpeg`

On Windows, you might also need [Visual Studio Build Tools](https://visualstudio.microsoft.com/downloads/#build-tools-for-visual-studio-2017) (search for "Build Tools", select C++ when prompted) and [swigwin](http://www.swig.org/download.html).
(TODO: verify whether these are still needed now that `soundswallower` has replaced `pocketsphinx`.)

## Usage

ReadAlong-Studio can be used either through the command line, a distributed web application or Docker.

### CLI

Below shows some basic commands. For more information about how the command line interface works, please check this [incomplete documentation](https://readalong-studio.readthedocs.io/en/latest/index.html) and [this draft documentation](https://github.com/finguist/ReadAlong-Studio-Documentation/blob/main/prepare.md) [TODO: complete and fix all this documentation!]. Additionally, you can add the `--help` flag to any command for more information.

#### Alignment

Basic alignment is done with the following command.

`readalongs align TEXTFILE WAVFILE OUTPUTNAME`

#### ePub

In order to generate an ePub, there are two steps:

1. `readalongs align --output-xhtml TEXTFILE WAVFILE OUTPUTNAME`
2. `readalongs epub OUTPUTNAME.smil OUTPUTNAME.epub`

### Studio web application

ReadAlong-Studio has a web interface for creating interactive audiobooks. The web app can be served by first installing ReadAlong-Studio and then running `readalongs run`. A web app will then be available on port 5000.

### Docker

If you are having trouble installing the package, you can also clone the repo and run the
studio using Docker.

Working with in a Docker container has the advantage that no matter what your OS is, and
what you have installed or configured, you will run on the standard ReadAlong-Studio
configuration.

To build the Docker image, run:

    docker build . --tag=readalong-studio

To run the Flask web app in a Docker container using that image:

    docker run -p 5000:5000 -it readalong-studio

To run the Flask web app with real-time update:

    docker run -p 5000:5000 -it -v $(pwd):/opt/readalong-studio readalong-studio

Then you should be able to visit http://localhost:5000/.

To run the interactive shell with real-time update:

    docker run -p 5000:5000 -it -v $(pwd):/opt/readalong-studio readalong-studio sh

To run an interactive bash shell, using your local user inside Docker:

    docker run -p 5000:5000 -it -v $(pwd):/opt/readalong-studio -u $(id -u):$(id -g) readalong-studio bash

## Example Run:
```sh
2001  cd Studio/
2002  cd test
2007  readalongs -h
2008  readalongs align -h
2009  ls data
2010  cat data/ej-fra.txt
2011  readalongs align -l fra -i data/ej-fra.txt data/ej-fra.m4a output-for-mrw
2012  ls output-for-mrw/
2013  cd output-for-mrw/
2015  less output-for-mrw.xml
2017  less output-for-mrw.smil
2041  python3 -m http.server
      # open brower to hostname:8000 to view this read-along
2019  cd ..
2020  readalongs prepare -h
2022  readalongs prepare -l fra data/ej-fra.txt -
2027  less output-for-mrw/output-for-mrw.smil
2028  less output-for-mrw/output-for-mrw.xml
2029  readalongs prepare -l fra data/ej-fra.txt ej-prep.xml
2030  cat ej-prep.xml
2031  readalongs tokenize ej-prep.xml ej-tok.xml
2032  cat ej-tok.xml
2033  readalongs g2p ej-tok.xml ej-g2p.xml
2034  cat ej-g2p.xml
2024  vi data/patrickxtlan.xml
2036  readalongs g2p data/patrickxtlan.xml  -
2037  g2p convert travaille fra fra-ipa
2038  g2p convert travaille fra eng-arpabet
```
Notice that you may need to install develop version `g2p` package to make this example work.

## Maintainers

[@dhdaines](https://github.com/dhdaines).
[@littell](https://github.com/littell).
[@roedoejet](https://github.com/roedoejet).
[@joanise](https://github.com/joanise).

## Contributing

Feel free to dive in! [Open an issue](https://github.com/ReadAlongs/Studio/issues/new) or submit PRs.

This repo follows the [Contributor Covenant](http://contributor-covenant.org/version/1/3/0/) Code of Conduct.

Have a look at [Contributing.md](Contributing.md) for help getting started.

### Contributors

This project exists thanks to all the people who contribute.

[@dhdaines](https://github.com/dhdaines).
[@eddieantonio](https://github.com/eddieantonio).
[@finguist](https://github.com/finguist).
[@joanise](https://github.com/joanise).
[@littell](https://github.com/littell).
[@roedoejet](https://github.com/roedoejet).

## License

[MIT](LICENSE) © David Huggins-Daines, National Research Council Canada<|MERGE_RESOLUTION|>--- conflicted
+++ resolved
@@ -56,17 +56,11 @@
 
 ## Install
 
-<<<<<<< HEAD
-The ~~best thing~~ to do is install with pip: `pip install readalongs`.
-
-~~Otherwise~~ Yes, for development version (e.g. if you want to use `readalongs g2p` or `readalongs tokenize` functionalities), clone the repo and pip install it locally.
-=======
 To install the latest version published to PyPI, you can run a standard pip
 installation: `pip install readalongs`.
 
 To install the current development version, clone the repo and pip install it
 locally:
->>>>>>> 954d44a9
 
 ```sh
 $ git clone https://github.com/ReadAlongs/Studio.git
@@ -140,6 +134,7 @@
     docker run -p 5000:5000 -it -v $(pwd):/opt/readalong-studio -u $(id -u):$(id -g) readalong-studio bash
 
 ## Example Run:
+
 ```sh
 2001  cd Studio/
 2002  cd test
@@ -170,6 +165,7 @@
 2037  g2p convert travaille fra fra-ipa
 2038  g2p convert travaille fra eng-arpabet
 ```
+
 Notice that you may need to install develop version `g2p` package to make this example work.
 
 ## Maintainers
