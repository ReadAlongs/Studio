"""REST-ish Web API for ReadAlongs Studio text manipulation operations using FastAPI.

See https://readalong-studio.herokuapp.com/api/v1/docs for the documentation.

You can spin up this Web API for development purposes on any platform with:
    pip install uvicorn
    cd readalongs/
    DEVELOPMENT=1 uvicorn readalongs.web_api:web_api_app --reload
- The --reload switch will watch for changes under the directory where it's
  running and reload the code whenever it changes, so it's best run in readalongs/
- DEVELOPMENT=1 tells the API to accept cross-origin requests (i.e. by sending the
  appropriate CORS headers) from development servers running on localhost, e.g.
  http://localhost:4200

For deployment, you can use the ORIGIN environment variable to set the URL of your
application in order to make it accept requests from that site.  For instance if
you deployed an application that uses it (such as Studio-Web) at
https://my.awesome.site you would set ORIGIN=https://my.awesome.site in your
environment variables.  This is usually done through an environment variable file
(or in a dashboard) and will depend on your hosting environment.

You can also spin up the API server grade (on Linux, not Windows) with gunicorn:
    pip install -r requirements.api.txt
    gunicorn -w 4 -k uvicorn.workers.UvicornWorker readalongs.web_api:web_api_app

Once spun up, the documentation and API playground will be visible at
http://localhost:8000/api/v1/docs

"""

import io
import os
import tempfile
from enum import Enum
from textwrap import dedent
from typing import Dict, List, Optional, Union

from fastapi import Body, FastAPI, HTTPException
from fastapi.middleware.cors import CORSMiddleware
from fastapi.responses import FileResponse
from lxml import etree
from pydantic import BaseModel, Field
from starlette.background import BackgroundTask

from readalongs.align import create_ras_from_text, save_label_files, save_subtitles
from readalongs.log import LOGGER
from readalongs.text.add_ids_to_xml import add_ids
from readalongs.text.convert_xml import convert_xml
from readalongs.text.make_dict import make_dict_object
from readalongs.text.make_fsg import make_jsgf
from readalongs.text.make_smil import parse_smil
from readalongs.text.tokenize_xml import tokenize_xml
from readalongs.util import get_langs

# Create the app
web_api_app = FastAPI()
middleware_args: Dict[str, Union[str, List[str]]]
if os.getenv("DEVELOPMENT", False):
<<<<<<< HEAD
=======
    LOGGER.info(
        "Running in development mode, will allow requests from http://localhost:*"
    )
>>>>>>> 60e83f5c
    # Allow requests from localhost dev servers
    middleware_args = dict(
        allow_origin_regex="http://localhost(:.*)?",
    )
else:
    # Allow requests *only* from mt app (or otherwise configured site name)
    middleware_args = dict(
        allow_origins=[
            os.getenv("ORIGIN", "https://readalong-studio.mothertongues.org"),
        ],
    )
web_api_app.add_middleware(
    CORSMiddleware, allow_methods=["GET", "POST", "OPTIONS"], **middleware_args
)

# Create the v1 version of the API
v1 = FastAPI()
# Call get_langs() when the server loads to load the languages into memory
LANGS = get_langs()


class RequestBase(BaseModel):
    """Base request for assemble"""

    text_languages: List[str]
    debug: bool = False


class PlainTextRequest(RequestBase):
    """Request to assemble with input as plain text"""

    text: str


class XMLRequest(RequestBase):
    """Request to assemble with input as XML"""

    xml: str


class AssembleResponse(BaseModel):
    """Response from assemble with the XML prepared and the rest."""

    lexicon: Dict[str, str]  # A dictionary of the form {lang_id: lang_name }
    jsgf: str  # The JSGF-formatted grammar in plain text
    text_ids: str  # The text ID input for the decoder in plain text
    processed_xml: str  # The processed XML is returned as a string
    input: Optional[Union[XMLRequest, PlainTextRequest]]
    parsed: Optional[str]
    tokenized: Optional[str]
    g2ped: Optional[str]


@v1.get("/langs", response_model=Dict[str, str])
async def langs() -> Dict[str, str]:
    """Return the list of supported languages and their names as a dict.

    Returns:
        langs as dict with language codes as keys and the full language name as
        values, e.g.:
        `{
            "alq", "Algonquin",
            "atj": "Atikamekw",
            "lc3", "Third Language Name",
            ...
        }`
    """

    return LANGS[1]


@v1.post("/assemble", response_model=AssembleResponse)
async def assemble(
    request: Union[XMLRequest, PlainTextRequest] = Body(
        examples={
            "text": {
                "summary": "A basic example with plain text input",
                "value": {
                    "text": "hej verden",
                    "text_languages": ["dan", "und"],
                    "debug": False,
                },
            },
            "xml": {
                "summary": "A basic example with xml input",
                "value": {
                    "xml": "<?xml version='1.0' encoding='utf-8'?><readalong><text><p><s>hej verden</s></p></text></readalong>",
                    "text_languages": ["dan", "und"],
                    "debug": False,
                },
            },
        }
    )
):
    """Create an input RAS from the given text (as plain text or XML).
    Also creates the required grammar, pronunciation dictionary,
    and text needed by the decoder.

    Encoding: all input and output is in UTF-8.

    Args (as dict items in the request body):
     - text_languages: the list of languages for g2p processing
     - debug: set to true for debugging (default: False)
     - either text or xml:
        - text: the input text as plain text
        - xml: the input text as a readalongs-compatible XML structure

    Returns (as dict items in the response body):
     - lexicon: maps word IDs to their pronunciation
     - jsgf: grammar for the forced aligner
     - text_ids: the list of word_ids as a space-separated string
     - processed_xml: the XML with all the readalongs info in it
    """

    if isinstance(request, XMLRequest):
        try:
            parsed = etree.fromstring(
                bytes(request.xml, encoding="utf-8"),
                parser=etree.XMLParser(resolve_entities=False),
            )
        except etree.ParseError as e:
            raise HTTPException(
                status_code=422, detail="XML provided is not valid"
            ) from e
    elif isinstance(request, PlainTextRequest):
        parsed = io.StringIO(request.text).readlines()
        parsed = etree.fromstring(
            bytes(
                create_ras_from_text(parsed, text_languages=request.text_languages),
                encoding="utf-8",
            ),
            parser=etree.XMLParser(resolve_entities=False),
        )
    # tokenize
    tokenized = tokenize_xml(parsed)
    # add ids
    ids_added = add_ids(tokenized)
    # g2p
    g2ped, valid = convert_xml(ids_added)
    if not valid:
        raise HTTPException(
            status_code=422,
            detail="g2p could not be performed, please check your text or your language code",
        )
    # create grammar
    dict_data, jsgf, text_input = create_grammar(g2ped)
    response = {
        "lexicon": dict_data,
        "jsgf": jsgf,
        "text_ids": text_input,
        "processed_xml": etree.tostring(g2ped, encoding="utf8").decode(),
    }

    if request.debug:
        response["input"] = request.dict()
        response["parsed"] = etree.tostring(parsed, encoding="utf8")
        response["tokenized"] = etree.tostring(tokenized, encoding="utf8")
        response["g2ped"] = etree.tostring(g2ped, encoding="utf8")
    return response


def create_grammar(xml):
    """Create the grammar and dictionary data from w elements in the given XML"""

    word_elements = xml.xpath("//w")
    dict_data = make_dict_object(word_elements)
    fsg_data = make_jsgf(word_elements, filename="test")
    text_data = " ".join(xml.xpath("//w/@id"))
    return dict_data, fsg_data, text_data


class FormatName(Enum):
    """The different formats supported to represent readalong alignments"""

    TEXTGRID = "textgrid"  # Praat TextGrid format
    EAF = "eaf"  # ELAN EAF format
    SRT = "srt"  # SRT subtitle format
    VTT = "vtt"  # VTT subtitle format


class ConvertRequest(BaseModel):
    """Convert Request contains the RAS-processed XML and SMIL alignments"""

    audio_duration: float = Field(
        example=2.01,
        gt=0.0,
        title="The duration of the audio used to create the alignment, in seconds.",
    )

    xml: str = Field(
        title="The processed_xml returned by /assemble.",
        example=dedent(
            """\
            <?xml version='1.0' encoding='utf-8'?>
            <readalong>
                <text xml:lang="dan" fallback-langs="und" id="t0">
                    <body id="t0b0">
                        <div type="page" id="t0b0d0">
                            <p id="t0b0d0p0">
                                <s id="t0b0d0p0s0"><w id="t0b0d0p0s0w0" ARPABET="HH EH Y">hej</w> <w id="t0b0d0p0s0w1" ARPABET="V Y D EH N">verden</w></s>
                            </p>
                        </div>
                    </body>
                </text>
            </readalong>"""
        ),
    )

    smil: str = Field(
        title="The result of aligning xml to the audio with SoundSwallower(.js)",
        example=dedent(
            """\
            <smil xmlns="http://www.w3.org/ns/SMIL" version="3.0">
                <body>
                    <par id="par-t0b0d0p0s0w0">
                        <text src="hej-verden.xml#t0b0d0p0s0w0"/>
                        <audio src="hej-verden.mp3" clipBegin="0.14" clipEnd="0.78"/>
                    </par>
                    <par id="par-t0b0d0p0s0w1">
                        <text src="hej-verden.xml#t0b0d0p0s0w1"/>
                        <audio src="hej-verden.mp3" clipBegin="0.78" clipEnd="1.89"/>
                    </par>
                </body>
            </smil>"""
        ),
    )


class SubtitleTier(Enum):
    """Which tier of the alignment information is returned"""

    SENTENCE = "sentence"
    WORD = "word"


@v1.post("/convert_alignment/{output_format}")  # noqa: C901
async def convert_alignment(  # noqa: C901
    request: ConvertRequest,
    output_format: FormatName,
    tier: Union[SubtitleTier, None] = None,
) -> FileResponse:
    """Convert an alignment to a different format.

    Encoding: all input and output is in UTF-8.

    Path Parameter:
     - output_format: Format to convert to, one of textgrid (Praat TextGrid),
       eaf (ELAN EAF), srt (SRT subtitles), or vtt (VTT subtitles).

    Query Parameter:
     - tier: for srt and vtt outputs, whether the subtitles should be at the
       sentence (this is the default) or word level.

    Args (as dict items in the request body):
     - audio_duration: duration in seconds of the audio file used to create the alignment
     - xml: the XML file produced by /assemble
     - smil: the SMIL file produced by SoundSwallower(.js)

    Formats supported:
     - TextGrid: Praat TextGrid file format
     - eaf: ELAN eaf file format
     - srt: SRT subtitle format (at the sentence or word level, based on tier)
     - vtt: WebVTT subtitle format (at the sentence or word level, based on tier)

    Data privacy consideration: due to limitations of the libraries used to perform
    some of these conversions, the output files will be temporarily stored on disk,
    but they get deleted immediately as this endpoint returns its output or reports
    any error.

    Returns: a file in the format requested
    """
    try:
        parsed_xml = etree.fromstring(
            bytes(request.xml, encoding="utf-8"),
            parser=etree.XMLParser(resolve_entities=False),
        )
    except etree.XMLSyntaxError as e:
        raise HTTPException(status_code=422, detail="XML provided is not valid") from e

    try:
        words = parse_smil(request.smil)
    except ValueError as e:
        raise HTTPException(status_code=422, detail="SMIL provided is not valid") from e

    # Data privacy consideration: we have to make sure this temporary directory gets
    # deleted after the call returns, as we promise in the API documentation.
    temp_dir_object = tempfile.TemporaryDirectory()
    temp_dir_name = temp_dir_object.name
    cleanup = BackgroundTask(temp_dir_object.cleanup)
    prefix = os.path.join(temp_dir_name, "aligned")
    LOGGER.info("Temporary directory: %s", temp_dir_name)

    try:
        if output_format == FormatName.TEXTGRID:
            try:
                save_label_files(
                    words, parsed_xml, request.audio_duration, prefix, "textgrid"
                )
            except Exception as e:
                raise HTTPException(
                    status_code=422,
                    detail="XML+SMIL file pair provided cannot be converted",
                ) from e
            return FileResponse(
                prefix + ".TextGrid",
                background=cleanup,
                media_type="text/plain",
                filename="aligned.TextGrid",
            )

        elif output_format == FormatName.EAF:
            try:
                save_label_files(
                    words, parsed_xml, request.audio_duration, prefix, "eaf"
                )
            except Exception as e:
                raise HTTPException(
                    status_code=422,
                    detail="XML+SMIL file pair provided cannot be converted",
                ) from e
            return FileResponse(
                prefix + ".eaf",
                background=cleanup,
                media_type="text/xml",
                filename="aligned.eaf",
            )

        elif output_format == FormatName.SRT:
            try:
                save_subtitles(words, parsed_xml, prefix, "srt")
            except Exception as e:
                raise HTTPException(
                    status_code=422,
                    detail="XML+SMIL file pair provided cannot be converted",
                ) from e
            if tier == SubtitleTier.WORD:
                return FileResponse(
                    prefix + "_words.srt",
                    background=cleanup,
                    media_type="text/plain",
                    filename="aligned_words.srt",
                )
            else:
                return FileResponse(
                    prefix + "_sentences.srt",
                    background=cleanup,
                    media_type="text/plain",
                    filename="aligned_sentences.srt",
                )

        elif output_format == FormatName.VTT:
            try:
                save_subtitles(words, parsed_xml, prefix, "vtt")
            except Exception as e:
                raise HTTPException(
                    status_code=422,
                    detail="XML+SMIL file pair provided cannot be converted",
                ) from e
            if tier == SubtitleTier.WORD:
                return FileResponse(
                    prefix + "_words.vtt",
                    background=cleanup,
                    media_type="text/plain",
                    filename="aligned_words.vtt",
                )
            else:
                return FileResponse(
                    prefix + "_sentences.vtt",
                    background=cleanup,
                    media_type="text/plain",
                    filename="aligned_sentences.vtt",
                )

        else:
            raise HTTPException(
                status_code=500,
                detail="If this happens, FastAPI Enum validation didn't work so this is a bug!",
            )

    except Exception:
        # We don't normally use such a global exception, but in this case we really
        # need to make sure the temporary directory is cleaned up, so this except
        # catches any and all problems and wipes the temporary data
        temp_dir_object.cleanup()
        raise


# Mount the v1 version of the API to the root of the app
web_api_app.mount("/api/v1", v1)<|MERGE_RESOLUTION|>--- conflicted
+++ resolved
@@ -56,12 +56,9 @@
 web_api_app = FastAPI()
 middleware_args: Dict[str, Union[str, List[str]]]
 if os.getenv("DEVELOPMENT", False):
-<<<<<<< HEAD
-=======
     LOGGER.info(
         "Running in development mode, will allow requests from http://localhost:*"
     )
->>>>>>> 60e83f5c
     # Allow requests from localhost dev servers
     middleware_args = dict(
         allow_origin_regex="http://localhost(:.*)?",
