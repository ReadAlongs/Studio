--- conflicted
+++ resolved
@@ -73,25 +73,6 @@
     return "-" if name == "<stdin>" else name
 
 
-<<<<<<< HEAD
-def parse_g2p_fallback(g2p_fallback_arg):
-    """Parse the strings containing a colon-separated list of fallback args into a
-    Python list of language codes, or empty if None
-    """
-    if g2p_fallback_arg:
-        g2p_fallbacks = g2p_fallback_arg.split(":")
-        for lang in g2p_fallbacks:
-            if lang not in LANGS:
-                raise click.BadParameter(
-                    f'g2p fallback lang "{lang}" is not valid; choose among {", ".join(LANGS)}'
-                )
-        return g2p_fallbacks
-    else:
-        return []
-
-
-=======
->>>>>>> bcded3d3
 CONTEXT_SETTINGS = dict(help_option_names=["-h", "--help"])
 
 
