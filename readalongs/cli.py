--- conflicted
+++ resolved
@@ -53,9 +53,6 @@
 
 
 def get_click_file_name(click_file):
-<<<<<<< HEAD
-    """Return click_file.name, falling back to <stdin> if the .name attribute is missing."""
-=======
     """ Wrapper around click_file.name with consistent handling for stdin
 
     On Windows, if click_file is stdin, click_file.name == "-".
@@ -68,7 +65,6 @@
     Returns:
         "-" if click_file represents stdin, click_file.name otherwise
     """
->>>>>>> 3eb2a330
     try:
         name = click_file.name
     except AttributeError:
@@ -359,14 +355,8 @@
             out_file += ".xml"
 
     if out_file == "-":
-<<<<<<< HEAD
-        filehandle, filename = create_input_tei(
-            input_file_handle=input_file,
-            text_language=kwargs["language"],
-=======
         _, filename = create_input_tei(
             input_file_handle=input_file, text_language=kwargs["language"],
->>>>>>> 3eb2a330
         )
         with io.open(filename, encoding="utf8") as f:
             sys.stdout.write(f.read())
@@ -412,9 +402,7 @@
         LOGGER.setLevel("DEBUG")
         LOGGER.info(
             "Running readalongs tokenize(xmlfile={}, tokfile={}, force-overwrite={}).".format(
-                kwargs["xmlfile"],
-                kwargs["tokfile"],
-                kwargs["force_overwrite"],
+                kwargs["xmlfile"], kwargs["tokfile"], kwargs["force_overwrite"],
             )
         )
 
@@ -492,9 +480,7 @@
         LOGGER.setLevel("DEBUG")
         LOGGER.info(
             "Running readalongs g2p(tokfile={}, g2pfile={}, force-overwrite={}).".format(
-                kwargs["tokfile"],
-                kwargs["g2pfile"],
-                kwargs["force_overwrite"],
+                kwargs["tokfile"], kwargs["g2pfile"], kwargs["force_overwrite"],
             )
         )
 
