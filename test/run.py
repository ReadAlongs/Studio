--- conflicted
+++ resolved
@@ -4,7 +4,7 @@
 from readalongs.log import LOGGER
 # Unit tests
 from test_indices import TestIndices
-from test_audio import AudioTest
+from test_audio import TestAudio
 
 ## End-to-End
 from test_force_align import TestForceAlignment, TestXHTML
@@ -30,11 +30,7 @@
 
 other_tests = [
     loader.loadTestsFromTestCase(test)
-<<<<<<< HEAD
-    for test in [TestTokenizer, TestTempFile, AudioTest]
-=======
-    for test in [TestTokenizer, TestTempFile, TestPrepareCli]
->>>>>>> 09ba37d2
+    for test in [TestTokenizer, TestTempFile, TestPrepareCli, TestAudio]
 ]
 
 def run_tests(suite):
